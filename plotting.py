--- conflicted
+++ resolved
@@ -51,16 +51,11 @@
     with open(f"results/arrays/experiments/{i}/sigma21.npy", "rb") as f:
         plotting_gif(np.load(f), S, f"plots/experiments/sigma_21_new.gif", "sigma21")
 elif plot == 6:
-<<<<<<< HEAD
     with open(f"results/arrays/experiments/{i}/sigma22.npy", "rb") as f:
         plotting_gif(np.load(f), S, f"plots/experiments/sigma_22_new.gif", "sigma22")
-=======
-    with open("results/arrays/sigma22.npy", "rb") as f:
-        plotting_gif(np.load(f), S, "plots/sigma_22_new.gif", "sigma22")
 elif plot == 7:
     with open("results/arrays/u1NS.npy", "rb") as f:
         plotting_gif(np.load(f), V, "plots/u1NS_new.gif", "u1NS")
 elif plot == 8:
     with open("results/arrays/u2NS.npy", "rb") as f:
-        plotting_gif(np.load(f), V, "plots/u2NS_new.gif", "u2NS")
->>>>>>> 2e6ba513
+        plotting_gif(np.load(f), V, "plots/u2NS_new.gif", "u2NS")